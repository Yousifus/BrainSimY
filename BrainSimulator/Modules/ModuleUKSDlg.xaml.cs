--- conflicted
+++ resolved
@@ -132,15 +132,9 @@
             string descCountStr = (descCount < 5000) ? descCount.ToString() : "****";
             string header = child.ToString();
             if (header == "") header = "\u25A1"; //put in a small empty box--if the header is completely empty, you can never right-click 
-<<<<<<< HEAD
             if (r.weight != 1 && detailsCB.IsChecked == true) //prepend weight for probabilistic children
                 header = "<" + r.weight.ToString("f2") + "," + (r.TimeToLive == TimeSpan.MaxValue ? "∞" : (r.lastUsed + r.TimeToLive - DateTime.Now).ToString(@"mm\:ss")) + "> " + header;
             if (r.reltype.HasRelationship(UKS.theUKS.Labeled("not")) != null) //prepend ! for negative  children
-=======
-            if (r.Weight != 1 && detailsCB.IsChecked == true) //prepend weight for probabilistic children
-                header = "<" + r.Weight.ToString("f2") + "," + (r.TimeToLive == TimeSpan.MaxValue ? "∞" : (r.LastUsed + r.TimeToLive - DateTime.Now).ToString(@"mm\:ss")) + "> " + header;
-            if (r.relType.HasRelationship(UKS.Labeled("not")) != null) //prepend ! for negative  children
->>>>>>> a3820781
                 header = "!" + header;
             if (detailsCB.IsChecked == true)
                 header += ":" + child.Children.Count + "," + descCountStr;
@@ -724,11 +718,7 @@
             if (result == System.Windows.Forms.DialogResult.OK)
             {
                 parent.fileName = openFileDialog.FileName;
-<<<<<<< HEAD
                 parent.theUKS.LoadUKSfromXMLFile((btn.Content.ToString()=="Merge"));
-=======
-                parent.LoadUKSfromXMLFile(null,btn.Content.ToString()=="Merge");
->>>>>>> a3820781
                 MainWindow.ResumeEngine();
             }
             openFileDialog.Dispose();

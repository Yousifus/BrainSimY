﻿//
// PROPRIETARY AND CONFIDENTIAL
// Brain Simulator 3 v.1.0
// © 2022 FutureAI, Inc., all rights reserved
// 

using System;
using System.Collections.Generic;
using System.IO;
using System.Linq;
<<<<<<< HEAD
using UKS;
=======
using System.Windows;
using System.Xml.Serialization;
>>>>>>> a3820781

namespace BrainSimulator.Modules;

/// <summary>
/// Contains a collection of Things linked by Relationships to implement Common Sense and general knowledge.
/// </summary>
public partial class ModuleUKS : ModuleBase
{
    //keeps the file name for xml storage
    public string fileName = "";

    public UKS.UKS theUKS;

    /// <summary>
    /// Currently not used...for future background processing needs
    /// </summary>
    public override void Fire()
    {
        Init();  //be sure to leave this here to enable use of the na variable
    }

    private void CreateInitialStructure()
    {
        GetUKS();
        UKSList.Clear();
        AddThing("Thing", null);
        GetOrAddThing("Object", "Thing");
        GetOrAddThing("Action", "Thing");
        GetOrAddThing("unknownObject", "Object");
        GetOrAddThing("is-a", "RelationshipType");
        GetOrAddThing("inverseOf", "RelationshipType");
        GetOrAddThing("hasProperty", "RelationshipType");
        GetOrAddThing("is", "RelationshipType");

        //This hack is here because at startup some Things don't get put into the UKS List.
        foreach (Thing t in ThingLabels.AllThingsInLabelList())
            if (!UKSList.Contains(t))
                UKSList.Add(t);


        AddStatement("is-a", "inverseOf", "has-child");
        AddStatement("isExclusive", "is-a", "RelationshipType");
        AddStatement("isTransitive", "is-a", "RelationshipType");
        AddStatement("has", "is-a", "RelationshipType");
        AddStatement("ClauseType", "is-a", "RelationshipType");
        AddStatement("has", "hasProperty", "isTransitive");
        AddStatement("has-child", "hasProperty", "isTransitive");


        SetupNumbers();
    }

    private  void SetupNumbers()
    {
        GetOrAddThing("number", "Object");
        AddStatement("greaterThan", "is-a", "RelationshipType");
        AddStatement("greaterThan", "hasProperty", "isTransitive");
        AddStatement("lessThan", "inverseOf", "greaterThan");
        AddStatement("lessThan", "is-a", "RelationshipType");
        AddStatement("number", "hasProperty", "isExclusive");
        GetOrAddThing("digit", "number");
        GetOrAddThing("isSimilarTo", "RelationshipType");
        GetOrAddThing("isCommutative", "RelationshipType");
        AddStatement("isSimilarTo", "hasProperty", "isCommutative");
        AddStatement("hasDigit", "is-a", "has");


        //put in digits
        GetOrAddThing(".", "digit");
        GetOrAddThing("0", "digit");
        GetOrAddThing("2", "digit");
        GetOrAddThing("1", "digit");
        GetOrAddThing("3", "digit");
        GetOrAddThing("4", "digit");
        GetOrAddThing("5", "digit");
        GetOrAddThing("6", "digit");
        GetOrAddThing("7", "digit");
        GetOrAddThing("8", "digit");
        GetOrAddThing("9", "digit");
        GetOrAddThing("some", "number");
        GetOrAddThing("many", "number");
        GetOrAddThing("none", "number");


        //AddStatement("pi", "is-a", "number");
        //AddStatement("pi", "hasDigit*", "3");
        //AddStatement("pi", "hasDigit*", ".");
        //AddStatement("pi", "hasDigit*", "1");
        //AddStatement("pi", "hasDigit*", "4");
        //AddStatement("pi", "hasDigit*", "1");
        //AddStatement("pi", "hasDigit*", "5");
        //AddStatement("pi", "hasDigit*", "9");
    }



    /// <summary>
    /// Creates the initial structure of the UKS
    /// </summary>
    public override void Initialize()
    {
        MainWindow.SuspendEngine();
        UKSList.Clear();
        ThingLabels.ClearLabelList();

        CreateInitialStructure();

        UKSTemp.Clear();

        // Make sure all other loaded modules get notified of UKS Initialization
        UKSInitialized();
        MainWindow.ResumeEngine();
    }

    //these two functions transform the UKS into an structure which can be serialized/deserialized
    //by translating object references into array indices, all the problems of circular references go away
    public override void SetUpBeforeSave()
    {
        base.SetUpBeforeSave();
        if (fileName != null && fileName.Length > 0)
        {
            SaveUKStoXMLFile();
        }
        UKSTemp = new();
    }
    public override void SetUpAfterLoad()
    {
        GetUKS();
        base.SetUpAfterLoad();
        if (!string.IsNullOrEmpty(fileName))
        {
            fileName = Utils.RebaseFolderToCurrentDevEnvironment(fileName);
            LoadUKSfromXMLFile();
        }
        else
        {
            UKSList.Clear();
            CreateInitialStructure();

            UKSTemp.Clear();
        }
    }

<<<<<<< HEAD
    /// <summary>
    /// /////////////////////////////////////////////////////////// XML File save/load
    /// </summary>

    public override void Initialize()
=======

    //this is needed for the dialog treeview
    public List<Thing> GetTheUKS()
    {
        return UKSList;
    }

    /// <summary>
    /// This is a primitive method needed only to create ROOT Things which have no parents
    /// </summary>
    /// <param name="label"></param>
    /// <param name="parent">May be null</param>
    /// <returns></returns>
    public virtual Thing AddThing(string label, Thing parent)
    {
        Thing newThing = new();
        newThing.Label = label;
        if (parent is not null)
        {
            newThing.AddParent(parent);
        }
        lock (UKSList)
        {
            UKSList.Add(newThing);
        }
        return newThing;
    }

    /// <summary>
    /// This is a primitive method to Delete a Thing...the Thing must not have any children
    /// </summary>
    /// <param name="t">The Thing to delete</param>
    public virtual void DeleteThing(Thing t)
    {
        if (t == null) return;
        if (t.Children.Count != 0)
            return; //can't delete something with children...must delete all children first.
        foreach (Relationship r in t.Relationships)
            t.RemoveRelationship(r);
        foreach (Relationship r in t.RelationshipsFrom)
            r.source.RemoveRelationship(r);
        ThingLabels.RemoveThingLabel(t.Label);
        lock (UKSList)
            UKSList.Remove(t);
    }

    //returns the thing with the given label
    /// <summary>
    /// Uses a hash table to return the Thing with the given label or null if it does not exist
    /// </summary>
    /// <param name="label"></param>
    /// <returns>The Thing or null</returns>
    public Thing Labeled(string label)
    {
        Thing retVal = ThingLabels.GetThing(label);
        return retVal;
    }

    private bool ThingInTree(Thing t1, Thing t2)
    {
        if (t2 == null) return false;
        if (t1 == null) return false;
        if (t1 == t2) return true;
        if (t1.AncestorList().Contains(t2)) return true;
        if (t2.AncestorList().Contains(t1)) return true;
        return false;
    }
    bool ThingInTree(Thing t1, string label)
    {
        if (label == "") return false;
        if (t1 == null) return false;
        if (t1.Label == label) return true;
        if (t1.AncestorList().FindFirst(x => x.Label == label) != null) return true;
        if (t1.DescendentsList().FindFirst(x => x.Label == label) != null) return true;
        if (t1.HasRelationshipWithAncestorLabeled(label) != null) return true;
        return false;

    }
    List<Thing> GetTransitiveTargetChain(Thing t, Thing relType, List<Thing> results = null)
    {
        if (results == null) results = new();
        List<Relationship> targets = RelationshipTree(t, relType);
        foreach (Relationship r in targets)
            if (r.relType == relType)
            {
                if (!results.Contains(r.target))
                {
                    results.Add(r.target);
                    results.AddRange(r.target.Descendents);
                    GetTransitiveTargetChain(r.target, r.relType, results);
                }
            }
        return results;
    }
    List<Relationship> RelationshipTree(Thing t, Thing relType)
    {
        List<Relationship> results = new();
        results.AddRange(t.Relationships.FindAll(x => x.relType == relType));
        foreach (Thing t1 in t.Ancestors)
            results.AddRange(t1.Relationships.FindAll(x => x.relType == relType));
        foreach (Thing t1 in t.Descendents)
            results.AddRange(t1.Relationships.FindAll(x => x.relType == relType));
        return results;
    }
    List<Thing> GetTransitiveSourceChain(Thing t, Thing relType, List<Thing> results = null)
    {
        if (results == null) results = new();
        List<Relationship> targets = RelationshipsByTree(t, relType);
        foreach (Relationship r in targets)
            if (r.relType == relType)
            {
                if (!results.Contains(r.source))
                {
                    results.Add(r.source);
                    //results.AddRange(r.source.Ancestors);
                    GetTransitiveSourceChain(r.source, r.relType, results);
                }
            }
        return results;
    }
    List<Relationship> RelationshipsByTree(Thing t, Thing relType)
    {
        List<Relationship> results = new();
        if (t == null) return results;
        results.AddRange(t.RelationshipsFrom.FindAll(x => x.relType == relType));
        foreach (Thing t1 in t.Ancestors)
            results.AddRange(t1.RelationshipsFrom.FindAll(x => x.relType == relType));
        foreach (Thing t1 in t.Descendents)
            results.AddRange(t1.RelationshipsFrom.FindAll(x => x.relType == relType));
        return results;
    }



    private bool RelationshipsAreExclusive(Relationship r1, Relationship r2)
>>>>>>> a3820781
    {
        MainWindow.SuspendEngine();
        theUKS = new UKS.UKS();

<<<<<<< HEAD
        // Make sure all other loaded modules get notified of UKS Initialization
        UKSInitialized();
        MainWindow.ResumeEngine();
    }

    //these two functions transform the UKS into an structure which can be serialized/deserialized
    //by translating object references into array indices, all the problems of circular references go away
    public override void SetUpBeforeSave()
=======
        //TODO:  expand this to handle
        //  is lessthan is greaterthan
        //  several other cases

        if (r1.target != r2.target && (r1.target == null || r2.target == null)) return false;

        //return false;
        if (r1.source == r2.source ||
            r1.source.AncestorList().Contains(r2.source) ||
            r2.source.AncestorList().Contains(r1.source) ||
            FindCommonParents(r1.source, r1.source).Count() > 0)
        {

            IList<Thing> r1RelProps = GetAttributes(r1.relType);
            IList<Thing> r2RelProps = GetAttributes(r2.relType);
            //handle case with properties of the target
            if (r1.target != null && r1.target == r2.target &&
                (r1.target.AncestorList().Contains(r2.target) ||
                r2.target.AncestorList().Contains(r1.target) ||
                FindCommonParents(r1.target, r1.target).Count() > 0))
            {
                IList<Thing> r1TargetProps = GetAttributes(r1.target);
                IList<Thing> r2TargetProps = GetAttributes(r2.target);
                foreach (Thing t1 in r1TargetProps)
                    foreach (Thing t2 in r2TargetProps)
                    {
                        List<Thing> commonParents = FindCommonParents(t1, t2);
                        foreach (Thing t3 in commonParents)
                        {
                            if (HasProperty(t3, "isexclusive") || HasProperty(t3, "allowMultiple"))
                                return true;
                        }
                    }
            }
            //handle case with conflicting targets
            if (r1.target != null && r2.target != null)
            {
                List<Thing> commonParents = FindCommonParents(r1.target, r2.target);
                foreach (Thing t3 in commonParents)
                {
                    if (HasProperty(t3, "isexclusive") || HasProperty(t3, "allowMultiple"))
                        return true;
                }
            }
            if (r1.target == r2.target)
            {
                foreach (Thing t1 in r1RelProps)
                    foreach (Thing t2 in r2RelProps)
                    {
                        if (t1 == t2) continue;
                        List<Thing> commonParents = FindCommonParents(t1, t2);
                        foreach (Thing t3 in commonParents)
                        {
                            if (HasProperty(t3, "isexclusive") || HasProperty(t3, "allowMultiple"))
                                return true;
                        }
                    }
            }
            //if source and target are the same and one contains a number, assume that the other contains "1"
            // fido has a leg -> fido has 1 leg
            bool hasNumber1 = (r1RelProps.FindFirst(x => x.HasAncestorLabeled("number")) != null);
            bool hasNumber2 = (r2RelProps.FindFirst(x => x.HasAncestorLabeled("number")) != null);
            if (r1.target == r2.target &&
                (hasNumber1 || hasNumber2))
                return true;

            //if one of the reltypes contains negation and not the other
            Thing r1Not = r1RelProps.FindFirst(x => x.Label == "not" || x.Label == "no");
            Thing r2Not = r2RelProps.FindFirst(x => x.Label == "not" || x.Label == "no");
            if ((r1.source.Ancestors.Contains(r2.source) ||
                r2.source.Ancestors.Contains(r1.source)) &&
                r1.target == r2.target &&
                (r1Not == null && r2Not != null || r1Not != null && r2Not == null))
                return true;
        }
        else
        {
            List<Thing> commonParents = FindCommonParents(r1.target, r2.target);
            foreach (Thing t3 in commonParents)
            {
                if (HasProperty(t3, "isexclusive"))
                    return true;
                if (HasProperty(t3, "allowMultiple") && r1.source != r2.source)
                    return true;
            }

        }
        return false;
    }

    private  IList<Thing> GetAttributes(Thing t)
>>>>>>> a3820781
    {
        base.SetUpBeforeSave();
        if (fileName != null && fileName.Length > 0)
        {
<<<<<<< HEAD
            //theUKS.SaveUKStoXMLFile();
=======
            if (r.relType != null && r.relType.Label == "is")
                retVal.Add(r.target);
>>>>>>> a3820781
        }
    }

<<<<<<< HEAD
    public override void SetUpAfterLoad()
=======
    private bool HasAttribute(Thing t, string name)
>>>>>>> a3820781
    {
        GetUKS();
        base.SetUpAfterLoad();
        if (!string.IsNullOrEmpty(fileName))
        {
<<<<<<< HEAD
            fileName = Utils.RebaseFolderToCurrentDevEnvironment(fileName);
            //theUKS.LoadUKSfromXMLFile();
        }
=======
            if (r.relType != null && r.relType.Label == "is"  && r.target.Label == name)
                return true;
        }
        return false;
    }

    bool HasDirectProperty(Thing t, string propertyName)
    {
        if (t == null) return false;
        if (HasProperty(t, propertyName) )return true;
        foreach (Thing p in t.Parents)
            return HasProperty(p, propertyName);
        return false;
    }
    bool HasProperty(Thing t, string propertyName)
    {
        if (t == null) return false;
        var v = t.Relationships;
        if (v.FindFirst(x => x.target?.Label.ToLower() == propertyName.ToLower() && x.relType.Label == "hasProperty") != null) return true;
        return false;
    }

    bool RelationshipsAreEqual(Relationship r1, Relationship r2, bool ignoreSource = true)
    {
        if (
            (r1.source == r2.source || ignoreSource) &&
            r1.target == r2.target &&
            r1.relType == r2.relType
          ) return true;
        return false;
    }



    private List<Thing> ThingListFromStringList(List<string> modifiers, string defaultParent)
    {
        if (modifiers == null) return null;
        List<Thing> retVal = new();
        foreach (string s in modifiers)
        {
            Thing t = ThingFromString(s, defaultParent);
            if (t != null) retVal.Add(t);
        }
        return retVal;
    }

    private Thing ThingFromString(string label, string defaultParent, Thing source = null)
    {
        if (string.IsNullOrEmpty(label)) return null;
        if (label == "") return null;
        Thing t = Labeled(label);

        if (t == null)
        {
            if (Labeled(defaultParent) == null)
            {
                GetOrAddThing(defaultParent, Labeled("Object"), source);
            }
            t = GetOrAddThing(label, defaultParent, source);
        }
        return t;
    }

    private Thing ThingFromObject(object o, string parentLabel = "", Thing source = null)
    {
        if (parentLabel == "")
            parentLabel = "unknownObject";
        if (o is string s3)
            return ThingFromString(s3.Trim(), parentLabel, source);
        else if (o is Thing t3)
            return t3;
        else if (o is null)
            return null;
>>>>>>> a3820781
        else
        {
            theUKS = new();
        }
<<<<<<< HEAD
    }


    //this is needed for the dialog treeview
    public List<Thing> GetTheUKS()
=======
        return retVal;
    }

    private  List<Thing> ThingListFromObject(object o, string parentLabel = "unknownObject")
    {
        if (o is List<string> sl)
            return ThingListFromStringList(sl, parentLabel);
        else if (o is string s)
            return ThingListFromString(s, parentLabel);
        else if (o is Thing t)
            return new() { t };
        else if (o is List<Thing> tl)
            return tl;
        else if (o is null)
            return new();
        else
            throw new ArgumentException("invalid arg type in AddStatement: " + o.GetType());
    }



    /// <summary>
    /// Recursively removes all the descendants of a Thing. If these descendants have no other parents, they will be deleted as well
    /// </summary>
    /// <param name="t">The Thing to remove the children from</param>
    public void DeleteAllChildren(Thing t)
>>>>>>> a3820781
    {
        return new List<Thing>();
//        return theUKS.UKSList;
    }

<<<<<<< HEAD
=======
    // If a thing exists, return it.  If not, create it.
    // If it is currently an unknown, defining the parent can make it known
    /// <summary>
    /// Creates a new Thing in the UKS OR returns an existing Thing, based on the label
    /// </summary>
    /// <param name="label">The new label OR if it ends in an asterisk, the astrisk will be replaced by digits to create a new Thing with a unique label.</param>
    /// <param name="parent"></param>
    /// <param name="source"></param>
    /// <returns></returns>
    /// <exception cref="ArgumentException"></exception>
    public Thing GetOrAddThing(string label, object parent = null, Thing source = null)
    {
        Thing thingToReturn = null;

        if (string.IsNullOrEmpty(label)) return thingToReturn;

        thingToReturn = ThingLabels.GetThing(label);
        if (thingToReturn != null) return thingToReturn;

        Thing correctParent = null;
        if (parent is string s)
            correctParent = ThingLabels.GetThing(s);
        if (parent is Thing t)
            correctParent = t;
        if (correctParent == null)
            correctParent = ThingLabels.GetThing("unknownObject");

        if (correctParent is null) throw new ArgumentException("GetOrAddThing: could not find parent");

        if (label.EndsWith("*"))
        {
            string baseLabel = label.Substring(0, label.Length - 1);
            Thing newParent = ThingLabels.GetThing(baseLabel);
            //instead of creating a new label, see if the next label for this item already exists and can be reused
            if (source != null)
            {
                int digit = 0;
                while (source.Relationships.FindFirst(x => x.relType.Label == baseLabel + digit) != null) digit++;
                Thing labeled = ThingLabels.GetThing(baseLabel + digit);
                if (labeled != null)
                    return labeled;
            }
            if (newParent == null)
                newParent = AddThing(baseLabel, correctParent);
            correctParent = newParent;
        }

        thingToReturn = AddThing(label, correctParent);
        return thingToReturn;
    }
    /// <summary>
    /// Saves the UKS content to an XML file
    /// </summary>
    /// <param name="fileNameIn">Leave null or empty to use file name from previous operation  </param>
    public void SaveUKStoXMLFile(string fileNameIn = "")
    {
        if (!string.IsNullOrEmpty(fileNameIn)) fileName = fileNameIn;
        string fullPath = GetFullPathFromKnowledgeFileName(fileName);

        if (!XmlFile.CanWriteTo(fileName, out string message))
        {
            MessageBox.Show("Could not save file because: " + message);
            return;
        }
        FormatContentForSaving();
        List<Type> extraTypes = GetTypesInUKS();
        Stream file = File.Create(fullPath);
        file.Position = 0;
        try
        {
            XmlSerializer writer = new XmlSerializer(UKSTemp.GetType(), extraTypes.ToArray());
            writer.Serialize(file, UKSTemp);
        }
        catch (Exception e)
        {
            if (e.InnerException != null)
                MessageBox.Show("Xml file write failed because: " + e.InnerException.Message);
            else
                MessageBox.Show("Xml file write failed because: " + e.Message);
            file.Close();
            return;
        }
        file.Close();
    }
    /// <summary>
    /// Loads UKS content from a prvsiously-saved XML file
    /// </summary>
    /// <param name="fileNameIn">Leave null or empty to use file name from previous operation  </param>
    /// <param name="merge">If true, existing UKS content is not deleted and new content is merged by Thing label</param>
    public void LoadUKSfromXMLFile(string fileNameIn = "", bool merge = false)
    {
        if (!string.IsNullOrEmpty(fileNameIn)) fileName = fileNameIn;

        Stream file;
        string fullPath = fileName;
        try
        {
            file = File.Open(fullPath, FileMode.Open, FileAccess.Read);
        }
        catch (Exception e)
        {
            MessageBox.Show("Could not open file because: " + e.Message);
            return;
        }

        List<Type> extraTypes = GetTypesInUKS();
        XmlSerializer reader1 = new XmlSerializer(UKSTemp.GetType(), extraTypes.ToArray());
        try
        {
            UKSTemp = (List<SThing>)reader1.Deserialize(file);
        }
        catch (Exception e)
        {
            file.Close();
            MessageBox.Show("Network file load failed, a blank network will be opened. \r\n\r\n" + e.InnerException, "File Load Error",
                MessageBoxButton.OK, MessageBoxImage.Error, MessageBoxResult.OK, MessageBoxOptions.DefaultDesktopOnly);
            return;
        }
        file.Close();
        if (merge)
            DeFormatAndMergeContentAfterLoading();
        else
            DeFormatContentAfterLoading();
        base.UKSReloaded();
    }


>>>>>>> a3820781
}
<|MERGE_RESOLUTION|>--- conflicted
+++ resolved
@@ -8,12 +8,7 @@
 using System.Collections.Generic;
 using System.IO;
 using System.Linq;
-<<<<<<< HEAD
 using UKS;
-=======
-using System.Windows;
-using System.Xml.Serialization;
->>>>>>> a3820781
 
 namespace BrainSimulator.Modules;
 
@@ -35,93 +30,19 @@
         Init();  //be sure to leave this here to enable use of the na variable
     }
 
-    private void CreateInitialStructure()
+    public override void Fire()
     {
-        GetUKS();
-        UKSList.Clear();
-        AddThing("Thing", null);
-        GetOrAddThing("Object", "Thing");
-        GetOrAddThing("Action", "Thing");
-        GetOrAddThing("unknownObject", "Object");
-        GetOrAddThing("is-a", "RelationshipType");
-        GetOrAddThing("inverseOf", "RelationshipType");
-        GetOrAddThing("hasProperty", "RelationshipType");
-        GetOrAddThing("is", "RelationshipType");
-
-        //This hack is here because at startup some Things don't get put into the UKS List.
-        foreach (Thing t in ThingLabels.AllThingsInLabelList())
-            if (!UKSList.Contains(t))
-                UKSList.Add(t);
-
-
-        AddStatement("is-a", "inverseOf", "has-child");
-        AddStatement("isExclusive", "is-a", "RelationshipType");
-        AddStatement("isTransitive", "is-a", "RelationshipType");
-        AddStatement("has", "is-a", "RelationshipType");
-        AddStatement("ClauseType", "is-a", "RelationshipType");
-        AddStatement("has", "hasProperty", "isTransitive");
-        AddStatement("has-child", "hasProperty", "isTransitive");
-
-
-        SetupNumbers();
+        Init();  //be sure to leave this here to enable use of the na variable
     }
 
-    private  void SetupNumbers()
-    {
-        GetOrAddThing("number", "Object");
-        AddStatement("greaterThan", "is-a", "RelationshipType");
-        AddStatement("greaterThan", "hasProperty", "isTransitive");
-        AddStatement("lessThan", "inverseOf", "greaterThan");
-        AddStatement("lessThan", "is-a", "RelationshipType");
-        AddStatement("number", "hasProperty", "isExclusive");
-        GetOrAddThing("digit", "number");
-        GetOrAddThing("isSimilarTo", "RelationshipType");
-        GetOrAddThing("isCommutative", "RelationshipType");
-        AddStatement("isSimilarTo", "hasProperty", "isCommutative");
-        AddStatement("hasDigit", "is-a", "has");
+    /// <summary>
+    /// /////////////////////////////////////////////////////////// XML File save/load
+    /// </summary>
 
-
-        //put in digits
-        GetOrAddThing(".", "digit");
-        GetOrAddThing("0", "digit");
-        GetOrAddThing("2", "digit");
-        GetOrAddThing("1", "digit");
-        GetOrAddThing("3", "digit");
-        GetOrAddThing("4", "digit");
-        GetOrAddThing("5", "digit");
-        GetOrAddThing("6", "digit");
-        GetOrAddThing("7", "digit");
-        GetOrAddThing("8", "digit");
-        GetOrAddThing("9", "digit");
-        GetOrAddThing("some", "number");
-        GetOrAddThing("many", "number");
-        GetOrAddThing("none", "number");
-
-
-        //AddStatement("pi", "is-a", "number");
-        //AddStatement("pi", "hasDigit*", "3");
-        //AddStatement("pi", "hasDigit*", ".");
-        //AddStatement("pi", "hasDigit*", "1");
-        //AddStatement("pi", "hasDigit*", "4");
-        //AddStatement("pi", "hasDigit*", "1");
-        //AddStatement("pi", "hasDigit*", "5");
-        //AddStatement("pi", "hasDigit*", "9");
-    }
-
-
-
-    /// <summary>
-    /// Creates the initial structure of the UKS
-    /// </summary>
     public override void Initialize()
     {
         MainWindow.SuspendEngine();
-        UKSList.Clear();
-        ThingLabels.ClearLabelList();
-
-        CreateInitialStructure();
-
-        UKSTemp.Clear();
+        theUKS = new UKS.UKS();
 
         // Make sure all other loaded modules get notified of UKS Initialization
         UKSInitialized();
@@ -135,10 +56,10 @@
         base.SetUpBeforeSave();
         if (fileName != null && fileName.Length > 0)
         {
-            SaveUKStoXMLFile();
+            //theUKS.SaveUKStoXMLFile();
         }
-        UKSTemp = new();
     }
+
     public override void SetUpAfterLoad()
     {
         GetUKS();
@@ -146,539 +67,22 @@
         if (!string.IsNullOrEmpty(fileName))
         {
             fileName = Utils.RebaseFolderToCurrentDevEnvironment(fileName);
-            LoadUKSfromXMLFile();
-        }
-        else
-        {
-            UKSList.Clear();
-            CreateInitialStructure();
-
-            UKSTemp.Clear();
-        }
-    }
-
-<<<<<<< HEAD
-    /// <summary>
-    /// /////////////////////////////////////////////////////////// XML File save/load
-    /// </summary>
-
-    public override void Initialize()
-=======
-
-    //this is needed for the dialog treeview
-    public List<Thing> GetTheUKS()
-    {
-        return UKSList;
-    }
-
-    /// <summary>
-    /// This is a primitive method needed only to create ROOT Things which have no parents
-    /// </summary>
-    /// <param name="label"></param>
-    /// <param name="parent">May be null</param>
-    /// <returns></returns>
-    public virtual Thing AddThing(string label, Thing parent)
-    {
-        Thing newThing = new();
-        newThing.Label = label;
-        if (parent is not null)
-        {
-            newThing.AddParent(parent);
-        }
-        lock (UKSList)
-        {
-            UKSList.Add(newThing);
-        }
-        return newThing;
-    }
-
-    /// <summary>
-    /// This is a primitive method to Delete a Thing...the Thing must not have any children
-    /// </summary>
-    /// <param name="t">The Thing to delete</param>
-    public virtual void DeleteThing(Thing t)
-    {
-        if (t == null) return;
-        if (t.Children.Count != 0)
-            return; //can't delete something with children...must delete all children first.
-        foreach (Relationship r in t.Relationships)
-            t.RemoveRelationship(r);
-        foreach (Relationship r in t.RelationshipsFrom)
-            r.source.RemoveRelationship(r);
-        ThingLabels.RemoveThingLabel(t.Label);
-        lock (UKSList)
-            UKSList.Remove(t);
-    }
-
-    //returns the thing with the given label
-    /// <summary>
-    /// Uses a hash table to return the Thing with the given label or null if it does not exist
-    /// </summary>
-    /// <param name="label"></param>
-    /// <returns>The Thing or null</returns>
-    public Thing Labeled(string label)
-    {
-        Thing retVal = ThingLabels.GetThing(label);
-        return retVal;
-    }
-
-    private bool ThingInTree(Thing t1, Thing t2)
-    {
-        if (t2 == null) return false;
-        if (t1 == null) return false;
-        if (t1 == t2) return true;
-        if (t1.AncestorList().Contains(t2)) return true;
-        if (t2.AncestorList().Contains(t1)) return true;
-        return false;
-    }
-    bool ThingInTree(Thing t1, string label)
-    {
-        if (label == "") return false;
-        if (t1 == null) return false;
-        if (t1.Label == label) return true;
-        if (t1.AncestorList().FindFirst(x => x.Label == label) != null) return true;
-        if (t1.DescendentsList().FindFirst(x => x.Label == label) != null) return true;
-        if (t1.HasRelationshipWithAncestorLabeled(label) != null) return true;
-        return false;
-
-    }
-    List<Thing> GetTransitiveTargetChain(Thing t, Thing relType, List<Thing> results = null)
-    {
-        if (results == null) results = new();
-        List<Relationship> targets = RelationshipTree(t, relType);
-        foreach (Relationship r in targets)
-            if (r.relType == relType)
-            {
-                if (!results.Contains(r.target))
-                {
-                    results.Add(r.target);
-                    results.AddRange(r.target.Descendents);
-                    GetTransitiveTargetChain(r.target, r.relType, results);
-                }
-            }
-        return results;
-    }
-    List<Relationship> RelationshipTree(Thing t, Thing relType)
-    {
-        List<Relationship> results = new();
-        results.AddRange(t.Relationships.FindAll(x => x.relType == relType));
-        foreach (Thing t1 in t.Ancestors)
-            results.AddRange(t1.Relationships.FindAll(x => x.relType == relType));
-        foreach (Thing t1 in t.Descendents)
-            results.AddRange(t1.Relationships.FindAll(x => x.relType == relType));
-        return results;
-    }
-    List<Thing> GetTransitiveSourceChain(Thing t, Thing relType, List<Thing> results = null)
-    {
-        if (results == null) results = new();
-        List<Relationship> targets = RelationshipsByTree(t, relType);
-        foreach (Relationship r in targets)
-            if (r.relType == relType)
-            {
-                if (!results.Contains(r.source))
-                {
-                    results.Add(r.source);
-                    //results.AddRange(r.source.Ancestors);
-                    GetTransitiveSourceChain(r.source, r.relType, results);
-                }
-            }
-        return results;
-    }
-    List<Relationship> RelationshipsByTree(Thing t, Thing relType)
-    {
-        List<Relationship> results = new();
-        if (t == null) return results;
-        results.AddRange(t.RelationshipsFrom.FindAll(x => x.relType == relType));
-        foreach (Thing t1 in t.Ancestors)
-            results.AddRange(t1.RelationshipsFrom.FindAll(x => x.relType == relType));
-        foreach (Thing t1 in t.Descendents)
-            results.AddRange(t1.RelationshipsFrom.FindAll(x => x.relType == relType));
-        return results;
-    }
-
-
-
-    private bool RelationshipsAreExclusive(Relationship r1, Relationship r2)
->>>>>>> a3820781
-    {
-        MainWindow.SuspendEngine();
-        theUKS = new UKS.UKS();
-
-<<<<<<< HEAD
-        // Make sure all other loaded modules get notified of UKS Initialization
-        UKSInitialized();
-        MainWindow.ResumeEngine();
-    }
-
-    //these two functions transform the UKS into an structure which can be serialized/deserialized
-    //by translating object references into array indices, all the problems of circular references go away
-    public override void SetUpBeforeSave()
-=======
-        //TODO:  expand this to handle
-        //  is lessthan is greaterthan
-        //  several other cases
-
-        if (r1.target != r2.target && (r1.target == null || r2.target == null)) return false;
-
-        //return false;
-        if (r1.source == r2.source ||
-            r1.source.AncestorList().Contains(r2.source) ||
-            r2.source.AncestorList().Contains(r1.source) ||
-            FindCommonParents(r1.source, r1.source).Count() > 0)
-        {
-
-            IList<Thing> r1RelProps = GetAttributes(r1.relType);
-            IList<Thing> r2RelProps = GetAttributes(r2.relType);
-            //handle case with properties of the target
-            if (r1.target != null && r1.target == r2.target &&
-                (r1.target.AncestorList().Contains(r2.target) ||
-                r2.target.AncestorList().Contains(r1.target) ||
-                FindCommonParents(r1.target, r1.target).Count() > 0))
-            {
-                IList<Thing> r1TargetProps = GetAttributes(r1.target);
-                IList<Thing> r2TargetProps = GetAttributes(r2.target);
-                foreach (Thing t1 in r1TargetProps)
-                    foreach (Thing t2 in r2TargetProps)
-                    {
-                        List<Thing> commonParents = FindCommonParents(t1, t2);
-                        foreach (Thing t3 in commonParents)
-                        {
-                            if (HasProperty(t3, "isexclusive") || HasProperty(t3, "allowMultiple"))
-                                return true;
-                        }
-                    }
-            }
-            //handle case with conflicting targets
-            if (r1.target != null && r2.target != null)
-            {
-                List<Thing> commonParents = FindCommonParents(r1.target, r2.target);
-                foreach (Thing t3 in commonParents)
-                {
-                    if (HasProperty(t3, "isexclusive") || HasProperty(t3, "allowMultiple"))
-                        return true;
-                }
-            }
-            if (r1.target == r2.target)
-            {
-                foreach (Thing t1 in r1RelProps)
-                    foreach (Thing t2 in r2RelProps)
-                    {
-                        if (t1 == t2) continue;
-                        List<Thing> commonParents = FindCommonParents(t1, t2);
-                        foreach (Thing t3 in commonParents)
-                        {
-                            if (HasProperty(t3, "isexclusive") || HasProperty(t3, "allowMultiple"))
-                                return true;
-                        }
-                    }
-            }
-            //if source and target are the same and one contains a number, assume that the other contains "1"
-            // fido has a leg -> fido has 1 leg
-            bool hasNumber1 = (r1RelProps.FindFirst(x => x.HasAncestorLabeled("number")) != null);
-            bool hasNumber2 = (r2RelProps.FindFirst(x => x.HasAncestorLabeled("number")) != null);
-            if (r1.target == r2.target &&
-                (hasNumber1 || hasNumber2))
-                return true;
-
-            //if one of the reltypes contains negation and not the other
-            Thing r1Not = r1RelProps.FindFirst(x => x.Label == "not" || x.Label == "no");
-            Thing r2Not = r2RelProps.FindFirst(x => x.Label == "not" || x.Label == "no");
-            if ((r1.source.Ancestors.Contains(r2.source) ||
-                r2.source.Ancestors.Contains(r1.source)) &&
-                r1.target == r2.target &&
-                (r1Not == null && r2Not != null || r1Not != null && r2Not == null))
-                return true;
-        }
-        else
-        {
-            List<Thing> commonParents = FindCommonParents(r1.target, r2.target);
-            foreach (Thing t3 in commonParents)
-            {
-                if (HasProperty(t3, "isexclusive"))
-                    return true;
-                if (HasProperty(t3, "allowMultiple") && r1.source != r2.source)
-                    return true;
-            }
-
-        }
-        return false;
-    }
-
-    private  IList<Thing> GetAttributes(Thing t)
->>>>>>> a3820781
-    {
-        base.SetUpBeforeSave();
-        if (fileName != null && fileName.Length > 0)
-        {
-<<<<<<< HEAD
-            //theUKS.SaveUKStoXMLFile();
-=======
-            if (r.relType != null && r.relType.Label == "is")
-                retVal.Add(r.target);
->>>>>>> a3820781
-        }
-    }
-
-<<<<<<< HEAD
-    public override void SetUpAfterLoad()
-=======
-    private bool HasAttribute(Thing t, string name)
->>>>>>> a3820781
-    {
-        GetUKS();
-        base.SetUpAfterLoad();
-        if (!string.IsNullOrEmpty(fileName))
-        {
-<<<<<<< HEAD
-            fileName = Utils.RebaseFolderToCurrentDevEnvironment(fileName);
             //theUKS.LoadUKSfromXMLFile();
         }
-=======
-            if (r.relType != null && r.relType.Label == "is"  && r.target.Label == name)
-                return true;
-        }
-        return false;
-    }
-
-    bool HasDirectProperty(Thing t, string propertyName)
-    {
-        if (t == null) return false;
-        if (HasProperty(t, propertyName) )return true;
-        foreach (Thing p in t.Parents)
-            return HasProperty(p, propertyName);
-        return false;
-    }
-    bool HasProperty(Thing t, string propertyName)
-    {
-        if (t == null) return false;
-        var v = t.Relationships;
-        if (v.FindFirst(x => x.target?.Label.ToLower() == propertyName.ToLower() && x.relType.Label == "hasProperty") != null) return true;
-        return false;
-    }
-
-    bool RelationshipsAreEqual(Relationship r1, Relationship r2, bool ignoreSource = true)
-    {
-        if (
-            (r1.source == r2.source || ignoreSource) &&
-            r1.target == r2.target &&
-            r1.relType == r2.relType
-          ) return true;
-        return false;
-    }
-
-
-
-    private List<Thing> ThingListFromStringList(List<string> modifiers, string defaultParent)
-    {
-        if (modifiers == null) return null;
-        List<Thing> retVal = new();
-        foreach (string s in modifiers)
-        {
-            Thing t = ThingFromString(s, defaultParent);
-            if (t != null) retVal.Add(t);
-        }
-        return retVal;
-    }
-
-    private Thing ThingFromString(string label, string defaultParent, Thing source = null)
-    {
-        if (string.IsNullOrEmpty(label)) return null;
-        if (label == "") return null;
-        Thing t = Labeled(label);
-
-        if (t == null)
-        {
-            if (Labeled(defaultParent) == null)
-            {
-                GetOrAddThing(defaultParent, Labeled("Object"), source);
-            }
-            t = GetOrAddThing(label, defaultParent, source);
-        }
-        return t;
-    }
-
-    private Thing ThingFromObject(object o, string parentLabel = "", Thing source = null)
-    {
-        if (parentLabel == "")
-            parentLabel = "unknownObject";
-        if (o is string s3)
-            return ThingFromString(s3.Trim(), parentLabel, source);
-        else if (o is Thing t3)
-            return t3;
-        else if (o is null)
-            return null;
->>>>>>> a3820781
         else
         {
             theUKS = new();
         }
-<<<<<<< HEAD
     }
 
 
     //this is needed for the dialog treeview
     public List<Thing> GetTheUKS()
-=======
-        return retVal;
-    }
-
-    private  List<Thing> ThingListFromObject(object o, string parentLabel = "unknownObject")
-    {
-        if (o is List<string> sl)
-            return ThingListFromStringList(sl, parentLabel);
-        else if (o is string s)
-            return ThingListFromString(s, parentLabel);
-        else if (o is Thing t)
-            return new() { t };
-        else if (o is List<Thing> tl)
-            return tl;
-        else if (o is null)
-            return new();
-        else
-            throw new ArgumentException("invalid arg type in AddStatement: " + o.GetType());
-    }
-
-
-
-    /// <summary>
-    /// Recursively removes all the descendants of a Thing. If these descendants have no other parents, they will be deleted as well
-    /// </summary>
-    /// <param name="t">The Thing to remove the children from</param>
-    public void DeleteAllChildren(Thing t)
->>>>>>> a3820781
     {
         return new List<Thing>();
 //        return theUKS.UKSList;
     }
 
-<<<<<<< HEAD
-=======
-    // If a thing exists, return it.  If not, create it.
-    // If it is currently an unknown, defining the parent can make it known
-    /// <summary>
-    /// Creates a new Thing in the UKS OR returns an existing Thing, based on the label
-    /// </summary>
-    /// <param name="label">The new label OR if it ends in an asterisk, the astrisk will be replaced by digits to create a new Thing with a unique label.</param>
-    /// <param name="parent"></param>
-    /// <param name="source"></param>
-    /// <returns></returns>
-    /// <exception cref="ArgumentException"></exception>
-    public Thing GetOrAddThing(string label, object parent = null, Thing source = null)
-    {
-        Thing thingToReturn = null;
-
-        if (string.IsNullOrEmpty(label)) return thingToReturn;
-
-        thingToReturn = ThingLabels.GetThing(label);
-        if (thingToReturn != null) return thingToReturn;
-
-        Thing correctParent = null;
-        if (parent is string s)
-            correctParent = ThingLabels.GetThing(s);
-        if (parent is Thing t)
-            correctParent = t;
-        if (correctParent == null)
-            correctParent = ThingLabels.GetThing("unknownObject");
-
-        if (correctParent is null) throw new ArgumentException("GetOrAddThing: could not find parent");
-
-        if (label.EndsWith("*"))
-        {
-            string baseLabel = label.Substring(0, label.Length - 1);
-            Thing newParent = ThingLabels.GetThing(baseLabel);
-            //instead of creating a new label, see if the next label for this item already exists and can be reused
-            if (source != null)
-            {
-                int digit = 0;
-                while (source.Relationships.FindFirst(x => x.relType.Label == baseLabel + digit) != null) digit++;
-                Thing labeled = ThingLabels.GetThing(baseLabel + digit);
-                if (labeled != null)
-                    return labeled;
-            }
-            if (newParent == null)
-                newParent = AddThing(baseLabel, correctParent);
-            correctParent = newParent;
-        }
-
-        thingToReturn = AddThing(label, correctParent);
-        return thingToReturn;
-    }
-    /// <summary>
-    /// Saves the UKS content to an XML file
-    /// </summary>
-    /// <param name="fileNameIn">Leave null or empty to use file name from previous operation  </param>
-    public void SaveUKStoXMLFile(string fileNameIn = "")
-    {
-        if (!string.IsNullOrEmpty(fileNameIn)) fileName = fileNameIn;
-        string fullPath = GetFullPathFromKnowledgeFileName(fileName);
-
-        if (!XmlFile.CanWriteTo(fileName, out string message))
-        {
-            MessageBox.Show("Could not save file because: " + message);
-            return;
-        }
-        FormatContentForSaving();
-        List<Type> extraTypes = GetTypesInUKS();
-        Stream file = File.Create(fullPath);
-        file.Position = 0;
-        try
-        {
-            XmlSerializer writer = new XmlSerializer(UKSTemp.GetType(), extraTypes.ToArray());
-            writer.Serialize(file, UKSTemp);
-        }
-        catch (Exception e)
-        {
-            if (e.InnerException != null)
-                MessageBox.Show("Xml file write failed because: " + e.InnerException.Message);
-            else
-                MessageBox.Show("Xml file write failed because: " + e.Message);
-            file.Close();
-            return;
-        }
-        file.Close();
-    }
-    /// <summary>
-    /// Loads UKS content from a prvsiously-saved XML file
-    /// </summary>
-    /// <param name="fileNameIn">Leave null or empty to use file name from previous operation  </param>
-    /// <param name="merge">If true, existing UKS content is not deleted and new content is merged by Thing label</param>
-    public void LoadUKSfromXMLFile(string fileNameIn = "", bool merge = false)
-    {
-        if (!string.IsNullOrEmpty(fileNameIn)) fileName = fileNameIn;
-
-        Stream file;
-        string fullPath = fileName;
-        try
-        {
-            file = File.Open(fullPath, FileMode.Open, FileAccess.Read);
-        }
-        catch (Exception e)
-        {
-            MessageBox.Show("Could not open file because: " + e.Message);
-            return;
-        }
-
-        List<Type> extraTypes = GetTypesInUKS();
-        XmlSerializer reader1 = new XmlSerializer(UKSTemp.GetType(), extraTypes.ToArray());
-        try
-        {
-            UKSTemp = (List<SThing>)reader1.Deserialize(file);
-        }
-        catch (Exception e)
-        {
-            file.Close();
-            MessageBox.Show("Network file load failed, a blank network will be opened. \r\n\r\n" + e.InnerException, "File Load Error",
-                MessageBoxButton.OK, MessageBoxImage.Error, MessageBoxResult.OK, MessageBoxOptions.DefaultDesktopOnly);
-            return;
-        }
-        file.Close();
-        if (merge)
-            DeFormatAndMergeContentAfterLoading();
-        else
-            DeFormatContentAfterLoading();
-        base.UKSReloaded();
-    }
-
-
->>>>>>> a3820781
 }
+    
+ 
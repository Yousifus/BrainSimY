--- conflicted
+++ resolved
@@ -44,16 +44,8 @@
     <Compile Remove="Modules\PhysicalObject.cs" />
     <Compile Remove="Modules\UnknownArea.cs" />
     <Compile Remove="Modules\WaveMemoryStream.cs" />
-<<<<<<< HEAD
-    <Compile Remove="ModuleView.cs" />
-    <Compile Remove="Network.cs" />
-    <Compile Remove="Sallie.cs" />
-    <Compile Remove="Tools\Module.cs" />
-    <Compile Remove="Tools\ModuleDlg.xaml.cs" />
-=======
     <Compile Remove="Sallie.cs" />
     <Compile Remove="XmlFile.cs" />
->>>>>>> 7fbfed39
   </ItemGroup>
   <ItemGroup>
     <None Remove="BrainSim3SplashScreen.jpg" />

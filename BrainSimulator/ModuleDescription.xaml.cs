--- conflicted
+++ resolved
@@ -103,19 +103,12 @@
             Stream file;
             string fileName = Path.GetFullPath(".").ToLower();
             //we're running with source...save to the source version
-<<<<<<< HEAD
-            if (fileName.Contains("\\bin"))
-                fileName = fileName.Substring(0, fileName.IndexOf("\\bin"));
-
-            fileName += "\\Networks\\ModuleDescriptions.xml";
-=======
             int index = fileName.IndexOf("bin\\");
             if (index != -1)
             {
                 fileName = fileName.Substring(0, index);
             }
             fileName += "ModuleDescriptions.xml";
->>>>>>> 7fbfed39
             try
             {
                 file = File.Create(fileName);

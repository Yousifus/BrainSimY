--- conflicted
+++ resolved
@@ -36,13 +36,8 @@
       <isEnabled>true</isEnabled>
       <Label>UKSQuery_1</Label>
       <dlgPos>
-<<<<<<< HEAD
-        <X>705</X>
-        <Y>423</Y>
-=======
         <X>704</X>
         <Y>440</Y>
->>>>>>> a3820781
       </dlgPos>
       <dlgSize>
         <X>530</X>
@@ -55,13 +50,8 @@
       <isEnabled>true</isEnabled>
       <Label>UKSClause_1</Label>
       <dlgPos>
-<<<<<<< HEAD
-        <X>187</X>
-        <Y>129</Y>
-=======
         <X>168</X>
         <Y>213</Y>
->>>>>>> a3820781
       </dlgPos>
       <dlgSize>
         <X>530</X>
